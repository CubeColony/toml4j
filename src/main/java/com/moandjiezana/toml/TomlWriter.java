package com.moandjiezana.toml;

<<<<<<< HEAD
import static com.moandjiezana.toml.MapValueWriter.MAP_VALUE_WRITER;
import static com.moandjiezana.toml.ObjectValueWriter.OBJECT_VALUE_WRITER;
import static com.moandjiezana.toml.ValueWriters.WRITERS;

=======
>>>>>>> 568a77b1
import java.io.File;
import java.io.FileWriter;
import java.io.IOException;
import java.io.OutputStream;
import java.io.OutputStreamWriter;
import java.io.StringWriter;
import java.io.Writer;
import java.util.List;
import java.util.Map;
import java.util.TimeZone;

import static com.moandjiezana.toml.MapValueWriter.*;
import static com.moandjiezana.toml.ObjectValueWriter.*;
import static com.moandjiezana.toml.ValueWriters.WRITERS;

/**
 * <p>Converts Objects to TOML</p>
 *
 * <p>An input Object can comprise arbitrarily nested combinations of Java primitive types,
 * other {@link Object}s, {@link Map}s, {@link List}s, and Arrays. {@link Object}s and {@link Map}s
 * are output to TOML tables, and {@link List}s and Array to TOML arrays.</p>
 *
 * <p>Example usage:</p>
 * <pre><code>
 * class AClass {
 *   int anInt = 1;
 *   int[] anArray = { 2, 3 };
 * }
 *
 * String tomlString = new TomlWriter().write(new AClass());
 * </code></pre>
 */
public class TomlWriter {
  
  public static class Builder {
    private int keyIndentation;
    private int tableIndentation;
    private int arrayDelimiterPadding = 0;
    private TimeZone timeZone = TimeZone.getTimeZone("UTC");
    private boolean showFractionalSeconds = false;
    
    public TomlWriter.Builder indentValuesBy(int spaces) {
      this.keyIndentation = spaces;
      
      return this;
    }

    public TomlWriter.Builder indentTablesBy(int spaces) {
      this.tableIndentation = spaces;
      
      return this;
    }
    
    public TomlWriter.Builder timeZone(TimeZone timeZone) {
      this.timeZone = timeZone;
      
      return this;
    }
    
    /**
     * @param spaces number of spaces to put between opening square bracket and first item and between closing square bracket and last item
     * @return this TomlWriter.Builder instance
     */
    public TomlWriter.Builder padArrayDelimitersBy(int spaces) {
      this.arrayDelimiterPadding = spaces;
      
      return this;
    }
    
    public TomlWriter build() {
      return new TomlWriter(keyIndentation, tableIndentation, arrayDelimiterPadding, timeZone, showFractionalSeconds);
    }

    public TomlWriter.Builder showFractionalSeconds() {
      this.showFractionalSeconds = true;
      return this;
    }
  }

  private final IndentationPolicy indentationPolicy;
  private final DatePolicy datePolicy;

  /**
   * Creates a TomlWriter instance.
   */
  public TomlWriter() {
    this(0, 0, 0, TimeZone.getTimeZone("UTC"), false);
  }
  
  private TomlWriter(int keyIndentation, int tableIndentation, int arrayDelimiterPadding, TimeZone timeZone, boolean showFractionalSeconds) {
    this.indentationPolicy = new IndentationPolicy(keyIndentation, tableIndentation, arrayDelimiterPadding);
    this.datePolicy = new DatePolicy(timeZone, showFractionalSeconds);
  }

  /**
   * Write an Object into TOML String.
   *
   * @param from the object to be written
   * @return a string containing the TOML representation of the given Object
   */
  public String write(Object from) {
    try {
      StringWriter output = new StringWriter();
      write(from, output);
      
      return output.toString();
    } catch (IOException e) {
      throw new RuntimeException(e);
    }
  }

  /**
   * Write an Object in TOML to a {@link OutputStream}.
   *
   * @param from the object to be written
   * @param target the OutputStream to which the TOML will be written. The stream is not closed after being written to.
   * @throws IOException if target.write() fails
   */
  public void write(Object from, OutputStream target) throws IOException {
    OutputStreamWriter writer = new OutputStreamWriter(target);
    write(from, writer);
    writer.flush();
  }

  /**
   * Write an Object in TOML to a {@link File}.
   *
   * @param from the object to be written
   * @param target the File to which the TOML will be written
   * @throws IOException if any file operations fail
   */
  public void write(Object from, File target) throws IOException {
    FileWriter writer = new FileWriter(target);
    try {
      write(from, writer);
    } finally {
      writer.close();
    }
  }

  /**
   * Write an Object in TOML to a {@link Writer}.
   *
   * @param from the object to be written
   * @param target the Writer to which TOML will be written. The Writer is not closed.
   * @throws IOException if target.write() fails
   * @throws IllegalStateException if
   */
  public void write(Object from, Writer target) throws IOException {
    ValueWriter valueWriter = WRITERS.findWriterFor(from);
    
    if (valueWriter != MAP_VALUE_WRITER && valueWriter != OBJECT_VALUE_WRITER) {
      throw new IllegalArgumentException("An object of type " + from.getClass().getSimpleName() + " cannot produce valid TOML.");
    }
    
    WriterContext context = new WriterContext(indentationPolicy, datePolicy, target);
<<<<<<< HEAD
    valueWriter.write(from, context);
=======

    ValueWriter writer = WRITERS.findWriterFor(from);
    if (writer == MAP_VALUE_WRITER || writer == OBJECT_VALUE_WRITER) {
      WRITERS.findWriterFor(from).write(from, context);
    } else {
      throw new IllegalStateException("Top-level value must not be a primitive or array.");
    }
>>>>>>> 568a77b1
  }
}<|MERGE_RESOLUTION|>--- conflicted
+++ resolved
@@ -1,12 +1,9 @@
 package com.moandjiezana.toml;
 
-<<<<<<< HEAD
 import static com.moandjiezana.toml.MapValueWriter.MAP_VALUE_WRITER;
 import static com.moandjiezana.toml.ObjectValueWriter.OBJECT_VALUE_WRITER;
 import static com.moandjiezana.toml.ValueWriters.WRITERS;
 
-=======
->>>>>>> 568a77b1
 import java.io.File;
 import java.io.FileWriter;
 import java.io.IOException;
@@ -17,10 +14,6 @@
 import java.util.List;
 import java.util.Map;
 import java.util.TimeZone;
-
-import static com.moandjiezana.toml.MapValueWriter.*;
-import static com.moandjiezana.toml.ObjectValueWriter.*;
-import static com.moandjiezana.toml.ValueWriters.WRITERS;
 
 /**
  * <p>Converts Objects to TOML</p>
@@ -157,15 +150,6 @@
    */
   public void write(Object from, Writer target) throws IOException {
     ValueWriter valueWriter = WRITERS.findWriterFor(from);
-    
-    if (valueWriter != MAP_VALUE_WRITER && valueWriter != OBJECT_VALUE_WRITER) {
-      throw new IllegalArgumentException("An object of type " + from.getClass().getSimpleName() + " cannot produce valid TOML.");
-    }
-    
-    WriterContext context = new WriterContext(indentationPolicy, datePolicy, target);
-<<<<<<< HEAD
-    valueWriter.write(from, context);
-=======
 
     ValueWriter writer = WRITERS.findWriterFor(from);
     if (writer == MAP_VALUE_WRITER || writer == OBJECT_VALUE_WRITER) {
@@ -173,6 +157,5 @@
     } else {
       throw new IllegalStateException("Top-level value must not be a primitive or array.");
     }
->>>>>>> 568a77b1
   }
 }