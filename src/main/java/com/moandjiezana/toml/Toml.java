package com.moandjiezana.toml;

<<<<<<< HEAD
=======
import java.io.BufferedReader;
import java.io.File;
import java.io.FileNotFoundException;
import java.io.FileReader;
import java.io.IOException;
import java.io.InputStream;
import java.io.InputStreamReader;
import java.io.Reader;
import java.util.ArrayList;
import java.util.Date;
import java.util.HashMap;
import java.util.LinkedHashSet;
import java.util.List;
import java.util.Map;
import java.util.Set;

>>>>>>> 8571d258
import com.google.gson.Gson;
import com.google.gson.JsonElement;

import java.io.*;
import java.util.*;

/**
 * <p>Provides access to the keys and tables in a TOML data source.</p>
 *
 * <p>All getters can fall back to default values if they have been provided as a constructor argument.
 * Getters for simple values (String, Date, etc.) will return null if no matching key exists.
 * {@link #getList(String)}, {@link #getTable(String)} and {@link #getTables(String)} return empty values if there is no matching key.</p>
 * 
 * <p>All parse methods throw an {@link IllegalStateException} if the TOML is incorrect.</p>
 *
 * <p>Example usage:</p>
 * <pre><code>
 * Toml toml = new Toml().parse(getTomlFile());
 * String name = toml.getString("name");
 * Long port = toml.getLong("server.ip"); // compound key. Is equivalent to:
 * Long port2 = toml.getTable("server").getLong("ip");
 * MyConfig config = toml.to(MyConfig.class);
 * </code></pre>
 *
 */
public class Toml {
  
  private static final Gson DEFAULT_GSON = new Gson();

  private Map<String, Object> values = new HashMap<String, Object>();
  private final Toml defaults;

  /**
   * Creates Toml instance with no defaults.
   */
  public Toml() {
    this(null);
  }

  /**
   * @param defaults fallback values used when the requested key or table is not present.
   */
  public Toml(Toml defaults) {
    this(defaults, new HashMap<String, Object>());
  }

  /**
   * Populates the current Toml instance with values from file.
   *
   * @param file The File to be read
   * @return this instance
   * @throws IllegalStateException If file contains invalid TOML
   */
  public Toml parse(File file) {
    try {
      return parse(new FileReader(file));
    } catch (FileNotFoundException e) {
      throw new RuntimeException(e);
    }
  }

  /**
   * Populates the current Toml instance with values from inputStream.
   *
   * @param inputStream Closed after it has been read.
   * @return this instance
   * @throws IllegalStateException If file contains invalid TOML
   */
  public Toml parse(InputStream inputStream) {
    return parse(new InputStreamReader(inputStream));
  }

  /**
   * Populates the current Toml instance with values from reader.
   *
   * @param reader Closed after it has been read.
   * @return this instance
   * @throws IllegalStateException If file contains invalid TOML
   */
  public Toml parse(Reader reader) {
    BufferedReader bufferedReader = null;
    try {
      bufferedReader = new BufferedReader(reader);

      StringBuilder w = new StringBuilder();
      String line = bufferedReader.readLine();
      while (line != null) {
        w.append(line).append('\n');
        line = bufferedReader.readLine();
      }
      parse(w.toString());
    } catch (IOException e) {
      throw new RuntimeException(e);
    } finally {
      try {
        bufferedReader.close();
      } catch (IOException e) {}
    }
    return this;
  }

  /**
   * Populates the current Toml instance with values from tomlString.
   *
   * @param tomlString String to be read.
   * @return this instance
   * @throws IllegalStateException If tomlString is not valid TOML
   */
  public Toml parse(String tomlString) throws IllegalStateException {
    Results results = TomlParser.run(tomlString);
    if (results.errors.hasErrors()) {
      throw new IllegalStateException(results.errors.toString());
    }

    this.values = results.consume();

    return this;
  }

  public String getString(String key) {
    return (String) get(key);
  }

  public String getString(String key, String defaultValue) {
    String val = getString(key);
    return val == null ? defaultValue : val;
  }

  public Long getLong(String key) {
    return (Long) get(key);
  }

  public Long getLong(String key, Long defaultValue) {
    Long val = getLong(key);
    return val == null ? defaultValue : val;
  }

  /**
   * @param key a TOML key
   * @param <T> type of list items
   * @return <code>null</code> if the key is not found
   */
  public <T> List<T> getList(String key) {
    @SuppressWarnings("unchecked")
    List<T> list = (List<T>) get(key);
    
    return list;
  }

  /**
   * @param key a TOML key
   * @param defaultValue a list of default values
   * @param <T> type of list items
   * @return <code>null</code> is the key is not found
   */
  public <T> List<T> getList(String key, List<T> defaultValue) {
    List<T> list = getList(key);
    
    return list != null ? list : defaultValue;
  }

  public Boolean getBoolean(String key) {
    return (Boolean) get(key);
  }

  public Boolean getBoolean(String key, Boolean defaultValue) {
    Boolean val = getBoolean(key);
    return val == null ? defaultValue : val;
  }

  public Date getDate(String key) {
    return (Date) get(key);
  }

  public Date getDate(String key, Date defaultValue) {
    Date val = getDate(key);
    return val == null ? defaultValue : val;
  }

  public Double getDouble(String key) {
    return (Double) get(key);
  }

  public Double getDouble(String key, Double defaultValue) {
    Double val = getDouble(key);
    return val == null ? defaultValue : val;
  }

  /**
   * @param key A table name, not including square brackets.
   * @return A new Toml instance or <code>null</code> if no value is found for key.
   */
  @SuppressWarnings("unchecked")
  public Toml getTable(String key) {
    Map<String, Object> map = (Map<String, Object>) get(key);
    
    return map != null ? new Toml(null, map) : null;
  }

  /**
   * @param key Name of array of tables, not including square brackets.
   * @return A {@link List} of Toml instances or <code>null</code> if no value is found for key.
   */
  @SuppressWarnings("unchecked")
  public List<Toml> getTables(String key) {
    List<Map<String, Object>> tableArray = (List<Map<String, Object>>) get(key);

    if (tableArray == null) {
      return null;
    }

    ArrayList<Toml> tables = new ArrayList<Toml>();

    for (Map<String, Object> table : tableArray) {
      tables.add(new Toml(null, table));
    }

    return tables;
  }

  /**
   * @param key a key name, can be compound (eg. a.b.c)
   * @return true if key is present
   */
  public boolean contains(String key) {
    return get(key) != null;
  }

  /**
   * @param key a key name, can be compound (eg. a.b.c)
   * @return true if key is present and is a primitive
   */
  public boolean containsKey(String key) {
    Object object = get(key);
    
    return object != null && !(object instanceof Map) && !(object instanceof List);
  }

  /**
   * @param key a key name, can be compound (eg. a.b.c)
   * @return true if key is present and is a table
   */
  public boolean containsTable(String key) {
    Object object = get(key);
    
    return object != null && (object instanceof Map);
  }

  /**
   * @param key a key name, can be compound (eg. a.b.c)
   * @return true if key is present and is a table array
   */
  public boolean containsTableArray(String key) {
    Object object = get(key);
    
    return object != null && (object instanceof List);
  }

  public boolean isEmpty() {
    return values.isEmpty();
  }

  /**
   * <p>
   *  Populates an instance of targetClass with the values of this Toml instance.
   *  The target's field names must match keys or tables.
   *  Keys not present in targetClass will be ignored.
   * </p>
   *
   * <p>Tables are recursively converted to custom classes or to {@link Map Map&lt;String, Object&gt;}.</p>
   *
   * <p>In addition to straight-forward conversion of TOML primitives, the following are also available:</p>
   *
   * <ul>
   *  <li>Integer -&gt; int, long (or wrapper), {@link java.math.BigInteger}</li>
   *  <li>Float -&gt; float, double (or wrapper), {@link java.math.BigDecimal}</li>
   *  <li>One-letter String -&gt; char, {@link Character}</li>
   *  <li>String -&gt; {@link String}, enum, {@link java.net.URI}, {@link java.net.URL}</li>
   *  <li>Multiline and Literal Strings -&gt; {@link String}</li>
   *  <li>Array -&gt; {@link List}, {@link Set}, array. The generic type can be anything that can be converted.</li>
   *  <li>Table -&gt; Custom class, {@link Map Map&lt;String, Object&gt;}</li>
   * </ul>
   *
   * @param targetClass Class to deserialize TOML to.
   * @param <T> type of targetClass.
   * @return A new instance of targetClass.
   */
  public <T> T to(Class<T> targetClass) {
    HashMap<String, Object> valuesCopy = new HashMap<String, Object>(values);
    
    if (defaults != null) {
      for (Map.Entry<String, Object> entry : defaults.values.entrySet()) {
        if (!valuesCopy.containsKey(entry.getKey())) {
          valuesCopy.put(entry.getKey(), entry.getValue());
        }
      }
    }
    
    JsonElement json = DEFAULT_GSON.toJsonTree(valuesCopy);
    
    if (targetClass == JsonElement.class) {
      return targetClass.cast(json);
    }
    
    return DEFAULT_GSON.fromJson(json, targetClass);
  }
  
  /**
   * @return a {@link Set} of Map.Entry instances. Modifications to the {@link Set} are not reflected in this Toml instance. Entries are immutable, so {@link Map.Entry#setValue(Object)} throws an UnsupportedOperationException.
   */
  public Set<Map.Entry<String,Object>> entrySet() {
    Set<Map.Entry<String, Object>> entries = new LinkedHashSet<Map.Entry<String, Object>>();
    
    for (Map.Entry<String, Object> entry : values.entrySet()) {
      Class<? extends Object> entryClass = entry.getValue().getClass();
      
      if (Map.class.isAssignableFrom(entryClass)) {
        entries.add(new Toml.Entry(entry.getKey(), getTable(entry.getKey())));
      } else if (List.class.isAssignableFrom(entryClass)) {
        List<?> value = (List<?>) entry.getValue();
        if (!value.isEmpty() && value.get(0) instanceof Map) {
          entries.add(new Toml.Entry(entry.getKey(), getTables(entry.getKey())));
        } else {
          entries.add(new Toml.Entry(entry.getKey(), value));
        }
      } else {
        entries.add(new Toml.Entry(entry.getKey(), entry.getValue()));
      }
    }
    
    return entries;
  }

  private class Entry implements Map.Entry<String, Object> {
    
    private final String key;
    private final Object value;

    @Override
    public String getKey() {
      return key;
    }

    @Override
    public Object getValue() {
      return value;
    }

    @Override
    public Object setValue(Object value) {
      throw new UnsupportedOperationException("TOML entry values cannot be changed.");
    }
    
    private Entry(String key, Object value) {
      this.key = key;
      this.value = value;
    }
  }

  /**
   * Serializes the values of this Toml instance into TOML.
   *
   * @return a string containing the TOML representation of this Toml instance.
   */
  public String serialize() {
    return Serializers.serialize(values);
  }

  /**
   * Serializes an Object into TOML.
   *
   * The input can comprise arbitrarily nested combinations of Java primitive types,
   * other {@link Object}s, {@link Map}s, {@link List}s, and Arrays. {@link Object}s and {@link Map}s
   * are serialized to TOML tables, and {@link List}s and Array to TOML arrays.
   *
   * @param from the object to be serialized
   * @return a string containing the TOML representation of the given Object
   */
  public static String serializeFrom(Object from) {
    return Serializers.serialize(from);
  }

  @SuppressWarnings("unchecked")
  private Object get(String key) {
    if (values.containsKey(key)) {
      return values.get(key);
    }

    Object current = new HashMap<String, Object>(values);
    
    Keys.Key[] keys = Keys.split(key);
    
    for (Keys.Key k : keys) {
      if (k.index == -1 && current instanceof Map && ((Map<String, Object>) current).containsKey(k.path)) {
        return ((Map<String, Object>) current).get(k.path);
      }

      current = ((Map<String, Object>) current).get(k.name);

      if (k.index > -1 && current != null) {
        if (k.index >= ((List<?>) current).size()) {
          return null;
        }
        
        current = ((List<?>) current).get(k.index);
      }

      if (current == null) {
        return defaults != null ? defaults.get(key) : null;
      }
    }
    
    return current;
  }
  
  private Toml(Toml defaults, Map<String, Object> values) {
    this.values = values;
    this.defaults = defaults;
  }
}<|MERGE_RESOLUTION|>--- conflicted
+++ resolved
@@ -1,7 +1,5 @@
 package com.moandjiezana.toml;
 
-<<<<<<< HEAD
-=======
 import java.io.BufferedReader;
 import java.io.File;
 import java.io.FileNotFoundException;
@@ -18,12 +16,8 @@
 import java.util.Map;
 import java.util.Set;
 
->>>>>>> 8571d258
 import com.google.gson.Gson;
 import com.google.gson.JsonElement;
-
-import java.io.*;
-import java.util.*;
 
 /**
  * <p>Provides access to the keys and tables in a TOML data source.</p>
