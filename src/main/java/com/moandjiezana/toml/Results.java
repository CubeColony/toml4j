package com.moandjiezana.toml;

import java.util.ArrayDeque;
import java.util.Deque;
import java.util.HashSet;
import java.util.Map;
import java.util.Set;

class Results {
  
  static class Errors {
    
    private final StringBuilder sb = new StringBuilder();
    
    void duplicateTable(String table, int line) {
      sb.append("Duplicate table definition: [")
        .append(table)
        .append("]\n");
    }
    
    void emptyImplicitTable(String table, int line) {
      sb.append("Invalid table definition due to empty implicit table name: ");
      if (!table.startsWith("[")) {
        sb.append('[');
      }
      sb.append(table);
      if (!table.endsWith("]")) {
        sb.append(']');
      }
      sb.append("\n");
    }
    
    void invalidTable(String table, int line) {
      sb.append("Invalid table definition on line ")
        .append(line)
        .append(": ");
      if (!table.startsWith("[")) {
        sb.append('[');
      }
      sb.append(table);
      if (!table.endsWith("]")) {
        sb.append(']');
      }
      sb.append("]\n");
    }
    
    void duplicateKey(String key, int line) {
      sb.append("Duplicate key: ")
        .append(key)
        .append('\n');
    }
    
<<<<<<< HEAD
=======
    void invalidIdentifier(Identifier identifier, int line) {
      if (identifier.isKey()) {
        invalidKey(identifier.getName(), line);
      } else if (identifier.isTable()) {
        invalidTable(identifier.getName(), line);
      } else if (identifier.isTableArray()) {
        invalidTableArray(identifier.getName(), line);
      }
    }
    
    void invalidTextAfterIdentifier(Identifier identifier, char text, int line) {
      if (identifier.isKey() && text == '\n') {
        sb.append("Key ")
          .append(identifier.getName())
          .append(" is not followed by an equals sign on line ")
          .append(line)
          .append('\n');
      } else {
        sb.append("Invalid text after key ")
          .append(identifier.getName())
          .append(" on line ")
          .append(line)
          .append(". Make sure to terminate the value or add a comment (#).")
          .append('\n');
      }
    }
    
>>>>>>> 5567f6c8
    void invalidKey(String key, int line) {
      sb.append("Invalid key");
      if (line > -1) {
        sb.append(" on line ")
          .append(line);
      }
      sb.append(": ")
        .append(key)
        .append('\n');
    }
    
    void invalidTableArray(String tableArray, int line) {
      sb.append("Invalid table array definition on line ")
        .append(line)
        .append(": ")
        .append(tableArray)
        .append('\n');
    }
    
    void invalidValue(String key, String value, int line) {
      sb.append("Invalid value on line ")
        .append(line)
        .append(": ")
        .append(key)
        .append(" = ")
        .append(value)
        .append('\n');
    }
    
<<<<<<< HEAD
    void unterminated(String key, String multiline, int line) {
      sb.append("Unterminated multiline value on line ")
=======
    void unterminated(String key, String value, int line) {
      sb.append("Unterminated value on line ")
>>>>>>> 5567f6c8
        .append(line)
        .append(": ")
        .append(key)
        .append(" = ")
<<<<<<< HEAD
        .append(multiline.trim())
=======
        .append(value.trim())
>>>>>>> 5567f6c8
        .append('\n');
    }
    
    boolean hasErrors() {
      return sb.length() > 0;
    }
    
    @Override
    public String toString() {
      return sb.toString();
    }
  }
  
  Set<String> tables = new HashSet<String>();
  final Errors errors = new Errors();
  private Deque<Container> stack = new ArrayDeque<Container>();

  Results() {
    stack.push(new Container.Table());
  }

  void addValue(String key, Object value) {
    Container currentTable = stack.peek();
    
    if (value instanceof Map) {
      startTable(key);
      @SuppressWarnings("unchecked")
      Map<String, Object> valueMap = (Map<String, Object>) value;
      for (Map.Entry<String, Object> entry : valueMap.entrySet()) {
        addValue(entry.getKey(), entry.getValue());
      }
      stack.pop();
    } else if (currentTable.accepts(key)) {
      currentTable.put(key, value);
    } else {
      errors.duplicateKey(key, -1);
    }
  }

  void startTableArray(String tableName) {
    while (stack.size() > 1) {
      stack.pop();
    }

    Keys.Key[] tableParts = Keys.split(tableName);
    for (int i = 0; i < tableParts.length; i++) {
      String tablePart = tableParts[i].name;
      Container currentContainer = stack.peek();

      if (currentContainer.get(tablePart) instanceof Container.TableArray) {
        Container.TableArray currentTableArray = (Container.TableArray) currentContainer.get(tablePart);
        stack.push(currentTableArray);

        if (i == tableParts.length - 1) {
          currentTableArray.put(tablePart, new Container.Table());
        }

        stack.push(currentTableArray.getCurrent());
        currentContainer = stack.peek();
      } else if (currentContainer.get(tablePart) instanceof Container.Table && i < tableParts.length - 1) {
        Container nextTable = (Container) currentContainer.get(tablePart);
        stack.push(nextTable);
      } else if (currentContainer.accepts(tablePart)) {
        Container newContainer = i == tableParts.length - 1 ? new Container.TableArray() : new Container.Table();
        addValue(tablePart, newContainer);
        stack.push(newContainer);

        if (newContainer instanceof Container.TableArray) {
          stack.push(((Container.TableArray) newContainer).getCurrent());
        }
      } else {
        errors.duplicateTable(tableName, -1);
        break;
      }
    }
  }

  void startTables(String tableName) {
    if (!tables.add(tableName)) {
      errors.duplicateTable(tableName, -1);
    }
    
    if (tableName.endsWith(".")) {
      errors.emptyImplicitTable(tableName, -1);
    }

    while (stack.size() > 1) {
      stack.pop();
    }

    Keys.Key[] tableParts = Keys.split(tableName);
    for (int i = 0; i < tableParts.length; i++) {
      String tablePart = tableParts[i].name;
      Container currentContainer = stack.peek();
      if (tablePart.isEmpty()) {
        errors.emptyImplicitTable(tableName, -1);
      } else if (currentContainer.get(tablePart) instanceof Container) {
        Container nextTable = (Container) currentContainer.get(tablePart);
        stack.push(nextTable);
        if (stack.peek() instanceof Container.TableArray) {
          stack.push(((Container.TableArray) stack.peek()).getCurrent());
        }
      } else if (currentContainer.accepts(tablePart)) {
        startTable(tablePart);
      } else {
        errors.duplicateTable(tableName, -1);
        break;
      }
    }
  }

  /**
   * Warning: After this method has been called, this instance is no longer usable.
   */
  Map<String, Object> consume() {
    Container values = stack.getLast();
    stack.clear();

    return ((Container.Table) values).consume();
  }

  private Container startTable(String tableName) {
    Container newTable = new Container.Table();
    addValue(tableName, newTable);
    stack.push(newTable);

    return newTable;
  }
}<|MERGE_RESOLUTION|>--- conflicted
+++ resolved
@@ -50,8 +50,6 @@
         .append('\n');
     }
     
-<<<<<<< HEAD
-=======
     void invalidIdentifier(Identifier identifier, int line) {
       if (identifier.isKey()) {
         invalidKey(identifier.getName(), line);
@@ -79,7 +77,6 @@
       }
     }
     
->>>>>>> 5567f6c8
     void invalidKey(String key, int line) {
       sb.append("Invalid key");
       if (line > -1) {
@@ -109,22 +106,13 @@
         .append('\n');
     }
     
-<<<<<<< HEAD
-    void unterminated(String key, String multiline, int line) {
-      sb.append("Unterminated multiline value on line ")
-=======
     void unterminated(String key, String value, int line) {
       sb.append("Unterminated value on line ")
->>>>>>> 5567f6c8
         .append(line)
         .append(": ")
         .append(key)
         .append(" = ")
-<<<<<<< HEAD
-        .append(multiline.trim())
-=======
         .append(value.trim())
->>>>>>> 5567f6c8
         .append('\n');
     }
     
@@ -137,8 +125,7 @@
       return sb.toString();
     }
   }
-  
-  Set<String> tables = new HashSet<String>();
+    Set<String> tables = new HashSet<String>();
   final Errors errors = new Errors();
   private Deque<Container> stack = new ArrayDeque<Container>();
 
