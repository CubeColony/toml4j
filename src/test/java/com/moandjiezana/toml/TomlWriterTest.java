package com.moandjiezana.toml;

<<<<<<< HEAD
import static org.junit.Assert.*;
=======
import org.hamcrest.Matchers;
import org.junit.*;
import org.junit.rules.*;
>>>>>>> 568a77b1

import java.io.BufferedReader;
import java.io.ByteArrayOutputStream;
import java.io.File;
import java.io.FileReader;
import java.io.IOException;
import java.io.StringWriter;
import java.io.UnsupportedEncodingException;
import java.lang.annotation.RetentionPolicy;
import java.math.BigDecimal;
import java.math.BigInteger;
import java.net.URI;
import java.net.URL;
import java.util.Arrays;
import java.util.Calendar;
import java.util.Date;
import java.util.HashMap;
import java.util.LinkedHashMap;
import java.util.LinkedList;
import java.util.List;
import java.util.Map;
import java.util.TimeZone;

import static org.junit.Assert.*;

@SuppressWarnings("unused")
public class TomlWriterTest {

  @Rule
  public TemporaryFolder testDirectory = new TemporaryFolder();
  
  @Rule
  public ExpectedException expectedException = ExpectedException.none();

  @Test
  public void should_write_primitive_types() {
    class TestClass {
      public String aString = "hello";
      int anInt = 4;
      protected float aFloat = 1.23f;
      private double aDouble = -5.43;
      final boolean aBoolean = false;
      static final int aFinalInt = 1; // Should be skipped
      Date aDate;
    }

    TestClass o = new TestClass();

    Calendar calendar = Calendar.getInstance(TimeZone.getTimeZone("Africa/Johannesburg"));
    calendar.set(2015, Calendar.JULY, 1, 11, 5, 30);
    calendar.set(Calendar.MILLISECOND, 0);
    o.aDate = calendar.getTime();
    
    String output = new TomlWriter().write(o);
    String expected = "aString = \"hello\"\n" +
        "anInt = 4\n" +
        "aFloat = 1.23\n" +
        "aDouble = -5.43\n" +
        "aBoolean = false\n" +
        "aDate = 2015-07-01T09:05:30Z\n";

    assertEquals(expected, output);
  }

  class SubChild {
    int anInt;
  }
  class Child {
    SubChild subChild;
    int anInt;
  }
  class Parent {
    Map<String, Object> aMap;
    Child child;
    boolean aBoolean;
  }

  private Parent buildNestedMap() {
    Parent parent = new Parent();
    parent.aMap = new LinkedHashMap<String, Object>();
    parent.aMap.put("foo", 1);
    parent.aMap.put("bar", "value1");
    parent.aMap.put("baz.x", true);
    parent.child = new Child();
    parent.child.anInt = 2;
    parent.child.subChild = new SubChild();
    parent.child.subChild.anInt = 4;
    parent.aBoolean = true;

    return parent;
  }

  @Test
  public void should_write_nested_map_with_default_indentation_policy() {
    String output = new TomlWriter().write(buildNestedMap());
    String expected = "aBoolean = true\n\n" +
        "[aMap]\n" +
        "foo = 1\n" +
        "bar = \"value1\"\n" +
        "\"baz.x\" = true\n\n" +
        "[child]\n" +
        "anInt = 2\n\n" +
        "[child.subChild]\n" +
        "anInt = 4\n";
    assertEquals(expected, output);
  }

  @Test
  public void should_follow_indentation_policy_of_indented_values() {
    String output = new TomlWriter.Builder().
      indentValuesBy(2).
      build().
      write(buildNestedMap());
    String expected = "aBoolean = true\n\n" +
        "[aMap]\n" +
        "  foo = 1\n" +
        "  bar = \"value1\"\n" +
        "  \"baz.x\" = true\n\n" +
        "[child]\n" +
        "  anInt = 2\n\n" +
        "[child.subChild]\n" +
        "  anInt = 4\n";
    assertEquals(expected, output);
  }

  @Test
  public void should_follow_indentation_policy_of_indented_tables() {
    String output = new TomlWriter.Builder().
      indentTablesBy(2).
      build().
      write(buildNestedMap());
    String expected = "aBoolean = true\n\n" +
        "[aMap]\n" +
        "foo = 1\n" +
        "bar = \"value1\"\n" +
        "\"baz.x\" = true\n\n" +
        "[child]\n" +
        "anInt = 2\n\n" +
        "  [child.subChild]\n" +
        "  anInt = 4\n";
    assertEquals(expected, output);
  }

  @Test
  public void should_follow_indentation_policy_of_indented_tables_and_values() {
    String output = new TomlWriter.Builder().
      indentValuesBy(2).
      indentTablesBy(2).
      build().
      write(buildNestedMap());
    String expected = "aBoolean = true\n\n" +
        "[aMap]\n" +
        "  foo = 1\n" +
        "  bar = \"value1\"\n" +
        "  \"baz.x\" = true\n\n" +
        "[child]\n" +
        "  anInt = 2\n\n" +
        "  [child.subChild]\n" +
        "    anInt = 4\n";
    assertEquals(expected, output);
  }

  @Test
  public void should_write_array_of_tables() {
    class Table {
      int anInt;

      Table(int anInt) {
        this.anInt = anInt;
      }
    }
    class Config {
      Table[] table;
    }
    Config config = new Config();
    config.table = new Table[]{new Table(1), new Table(2)};

    String output = new TomlWriter().write(config);
    String expected = "[[table]]\n" +
        "anInt = 1\n\n" +
        "[[table]]\n" +
        "anInt = 2\n";
    assertEquals(expected, output);
  }

  @Test
  public void should_write_array_of_array() {
    class ArrayTest {
      int[][] array = {{1, 2, 3}, {4, 5, 6}};
    }
    ArrayTest arrayTest = new ArrayTest();

    String output = new TomlWriter.Builder().padArrayDelimitersBy(1).build().write(arrayTest);
    String expected = "array = [ [ 1, 2, 3 ], [ 4, 5, 6 ] ]\n";
    assertEquals(expected, output);
  }

  @Test
  public void should_write_list() {
    class ListTest {
      List<Integer> aList = new LinkedList<Integer>();
    }
    ListTest o = new ListTest();
    o.aList.add(1);
    o.aList.add(2);

    assertEquals("aList = [ 1, 2 ]\n", new TomlWriter.Builder().padArrayDelimitersBy(1).build().write(o));
  }

  @Test
  public void should_handle_zero_length_arrays_and_lists() {
    class TestClass {
      List<Integer> aList = new LinkedList<Integer>();
      Float[] anArray = new Float[0];
    }
    assertEquals("aList = []\nanArray = []\n", new TomlWriter().write(new TestClass()));
  }

  @Test
  public void should_reject_heterogeneous_arrays() {
    class BadArray {
      Object[] array = new Object[2];
    }
    BadArray badArray = new BadArray();
    badArray.array[0] = new Integer(1);
    badArray.array[1] = "oops";

    expectedException.expect(IllegalStateException.class);
    expectedException.expectMessage(Matchers.startsWith("array"));
    
    new TomlWriter().write(badArray);
  }

  @Test
  public void should_reject_nested_heterogeneous_array() {
    class BadArray {
      Map<String, Object> aMap = new HashMap<String, Object>();
    }
    
    BadArray badArray = new BadArray();
    badArray.aMap.put("array", new Object[] { Integer.valueOf(1), "oops" });

    expectedException.expect(IllegalStateException.class);
    expectedException.expectMessage("aMap.array");

    new TomlWriter().write(badArray);
  }

  @Test
  public void should_elide_empty_intermediate_tables() {
    class C {
      int anInt = 1;
    }
    class B {
      C c = new C();
    }
    class A {
      B b = new B();
    }

    assertEquals("[b.c]\nanInt = 1\n", new TomlWriter().write(new A()));
  }

  class Base {
    protected int anInt = 2;
  }
  class Impl extends Base {
    boolean aBoolean = true;
  }

  @Test
  public void should_write_classes_with_inheritance() {
    Impl impl = new Impl();
    String expected = "aBoolean = true\nanInt = 2\n";
    assertEquals(expected, new TomlWriter().write(impl));
  }

  @Test
  public void should_write_strings_to_toml_utf8() throws UnsupportedEncodingException {
<<<<<<< HEAD
    Map<String, String> input = new HashMap<String, String>();
    input.put("a", " é foo € \b \t \n \f \r \" \\ ");
    input.put("b", " \uD801\uDC28 \uD840\uDC0B "); // Check unicode code points greater than 0XFFFF
    
    String expected = "a = \" \\u00E9 foo \\u20AC \\b \\t \\n \\f \\r \\\" \\\\ \"\n"
        + "b = \" \\U00010428 \\U0002000B \"\n";
    
    assertEquals(expected, new TomlWriter().write(input));
=======
    class Utf8Test {
      String input;
    }

    Utf8Test utf8Test = new Utf8Test();
    utf8Test.input = " é foo € \b \t \n \f \r \" \\ ";
    assertEquals("input = \" \\u00E9 foo \\u20AC \\b \\t \\n \\f \\r \\\" \\\\ \"\n", new TomlWriter().write(utf8Test));

    // Check unicode code points greater than 0XFFFF
    utf8Test.input = " \uD801\uDC28 \uD840\uDC0B ";
    assertEquals("input = \" \\U00010428 \\U0002000B \"\n", new TomlWriter().write(utf8Test));
>>>>>>> 568a77b1
  }

  @Test
  public void should_quote_keys() {
    Map<String, Integer> aMap = new LinkedHashMap<String, Integer>();
    aMap.put("a.b", 1);
    aMap.put("5€", 2);
    aMap.put("c$d", 3);
    aMap.put("e/f", 4);

    String expected = "\"a.b\" = 1\n" +
        "\"5€\" = 2\n" +
        "\"c$d\" = 3\n" +
        "\"e/f\" = 4\n";
    assertEquals(expected, new TomlWriter().write(aMap));
  }
  
  @Test
  public void should_quote_keys_in_object() throws Exception {
    class A$ {
      Double µµ = 5.3;
    }
    
    class A {
      int €5 = 5;
      String français = "langue";
      A$ a$ = new A$();
    }
    
    assertEquals("\"€5\" = 5\n\"français\" = \"langue\"\n\n[\"a$\"]\n\"µµ\" = 5.3\n", new TomlWriter().write(new A()));
  }
  
  @Test
  public void should_handle_urls() throws Exception {
    class WithUrl {
      URL url;
      URI uri;
    }
    
    WithUrl from = new WithUrl();
    from.url = new URL("https://github.com");
    from.uri = new URI("https://bitbucket.com");
    
    String expected = "url = \"https://github.com\"\n"
      + "uri = \"https://bitbucket.com\"\n";
    
    assertEquals(expected, new TomlWriter().write(from));
  }

  @Test
  public void should_handle_enum() throws Exception {
    class WithEnum {
      RetentionPolicy retentionPolicy = RetentionPolicy.RUNTIME;
    }
    
    assertEquals("retentionPolicy = \"RUNTIME\"\n", new TomlWriter().write(new WithEnum()));
  }
  
  @Test
  public void should_handle_char() throws Exception {
    class WithChar {
      char c = 'a';
    }
    
    assertEquals("c = \"a\"\n", new TomlWriter().write(new WithChar()));
  }
  
  @Test
  public void should_handle_big_numbers() throws Exception {
    class WithBigNumbers {
      BigInteger bigInt = BigInteger.valueOf(1);
      BigDecimal bigDecimal = BigDecimal.valueOf(2.8);
    }
    
    String expected = "bigInt = 1\n"
      + "bigDecimal = 2.8\n";
    
    assertEquals(expected, new TomlWriter().write(new WithBigNumbers()));
  }
  
  @Test
  public void should_handle_wrappers() throws Exception {
    class WithWrappers {
      Character c = Character.valueOf('b');
      Long l = Long.valueOf(2);
      Double d = Double.valueOf(3.4);
    }
    
    String expected = "c = \"b\"\n"
      + "l = 2\n"
      + "d = 3.4\n";
    
    assertEquals(expected, new TomlWriter().write(new WithWrappers()));
  }
  
  @Test
  public void should_use_specified_time_zone() throws Exception {
    Calendar calendar = Calendar.getInstance(TimeZone.getTimeZone("UTC"));
    calendar.set(2015, Calendar.JULY, 1, 11, 5, 30);
    calendar.set(Calendar.MILLISECOND, 0);
    
    Map<String, Date> o = new HashMap<String, Date>();
    
    o.put("sast", calendar.getTime());
    
    TomlWriter writer = new TomlWriter.Builder().
      timeZone(TimeZone.getTimeZone("Africa/Johannesburg")).
      build();
    
    assertEquals("sast = 2015-07-01T13:05:30+02:00\n", writer.write(o));
  }
  
  @Test
  public void should_show_fractional_seconds() throws Exception {
    Calendar calendar = Calendar.getInstance(TimeZone.getTimeZone("UTC"));
    calendar.set(2015, Calendar.JULY, 1, 11, 5, 30);
    calendar.set(Calendar.MILLISECOND, 345);
    
    Map<String, Date> o = new HashMap<String, Date>();
    
    o.put("date", calendar.getTime());
    
    TomlWriter writer = new TomlWriter.Builder().
      showFractionalSeconds().
      build();
    
    assertEquals("date = 2015-07-01T11:05:30.345Z\n", writer.write(o));
  }
  
  @Test
  public void should_show_fractional_seconds_in_specified_time_zone() throws Exception {
    Calendar calendar = Calendar.getInstance(TimeZone.getTimeZone("UTC"));
    calendar.set(2015, Calendar.JULY, 1, 11, 5, 30);
    calendar.set(Calendar.MILLISECOND, 345);
    
    Map<String, Date> o = new LinkedHashMap<String, Date>();
    
    o.put("date", calendar.getTime());
    calendar.set(Calendar.MINUTE, 37);
    o.put("date2", calendar.getTime());
    
    TomlWriter writer = new TomlWriter.Builder().
      timeZone(TimeZone.getTimeZone("Africa/Johannesburg")).
      showFractionalSeconds().
      build();
    
    String expected = "date = 2015-07-01T13:05:30.345+02:00\n"
      + "date2 = 2015-07-01T13:37:30.345+02:00\n";
    
    assertEquals(expected, writer.write(o));
  }

  private static class SimpleTestClass {
    int a = 1;
  }

  @Test(expected = IllegalStateException.class)
  public void should_refuse_to_write_string_fragment() {
    new TomlWriter().write("fragment");
  }

  @Test(expected = IllegalStateException.class)
  public void should_refuse_to_write_boolean_fragment() {
    new TomlWriter().write(true);
  }

  @Test(expected = IllegalStateException.class)
  public void should_refuse_to_write_number_fragment() {
    new TomlWriter().write(42);
  }

  @Test(expected = IllegalStateException.class)
  public void should_refuse_to_write_date_fragment() {
    new TomlWriter().write(new Date());
  }

  @Test(expected = IllegalStateException.class)
  public void should_refuse_to_write_array_fragment() {
    new TomlWriter().write(new int[2]);
  }

  @Test(expected = IllegalStateException.class)
  public void should_refuse_to_write_table_array_fragment() {
    new TomlWriter().write(new SimpleTestClass[2]);
  }

  @Test
  public void should_write_to_writer() throws IOException {
    StringWriter output = new StringWriter();
    new TomlWriter().write(new SimpleTestClass(), output);

    assertEquals("a = 1\n", output.toString());
  }

  @Test
  public void should_write_to_outputstream() throws IOException {
    ByteArrayOutputStream output = new ByteArrayOutputStream();
    new TomlWriter().write(new SimpleTestClass(), output);

    assertEquals("a = 1\n", output.toString());
  }

  @Test
  public void should_write_to_file() throws IOException {
    File output = testDirectory.newFile();
    new TomlWriter().write(new SimpleTestClass(), output);

    assertEquals("a = 1\n", readFile(output));
  }
  
  @Test(expected=IllegalArgumentException.class)
  public void should_not_write_date() throws Exception {
    new TomlWriter().write(new Date());
  }
  
  @Test(expected=IllegalArgumentException.class)
  public void should_not_write_boolean() throws Exception {
    new TomlWriter().write(Boolean.TRUE);
  }
  
  @Test(expected=IllegalArgumentException.class)
  public void should_not_write_number() throws Exception {
    new TomlWriter().write(Long.valueOf(1));
  }
  
  @Test(expected=IllegalArgumentException.class)
  public void should_not_write_list() throws Exception {
    new TomlWriter().write(Arrays.asList("a"));
  }

  private String readFile(File input) throws IOException {
    BufferedReader bufferedReader = new BufferedReader(new FileReader(input));

    try {
      StringBuilder w = new StringBuilder();
      String line = bufferedReader.readLine();
      while (line != null) {
        w.append(line).append('\n');
        line = bufferedReader.readLine();
      }

      return w.toString();
    } finally {
      bufferedReader.close();
    }
  }
}<|MERGE_RESOLUTION|>--- conflicted
+++ resolved
@@ -1,12 +1,6 @@
 package com.moandjiezana.toml;
 
-<<<<<<< HEAD
 import static org.junit.Assert.*;
-=======
-import org.hamcrest.Matchers;
-import org.junit.*;
-import org.junit.rules.*;
->>>>>>> 568a77b1
 
 import java.io.BufferedReader;
 import java.io.ByteArrayOutputStream;
@@ -30,7 +24,11 @@
 import java.util.Map;
 import java.util.TimeZone;
 
-import static org.junit.Assert.*;
+import org.hamcrest.Matchers;
+import org.junit.Rule;
+import org.junit.Test;
+import org.junit.rules.ExpectedException;
+import org.junit.rules.TemporaryFolder;
 
 @SuppressWarnings("unused")
 public class TomlWriterTest {
@@ -286,16 +284,6 @@
 
   @Test
   public void should_write_strings_to_toml_utf8() throws UnsupportedEncodingException {
-<<<<<<< HEAD
-    Map<String, String> input = new HashMap<String, String>();
-    input.put("a", " é foo € \b \t \n \f \r \" \\ ");
-    input.put("b", " \uD801\uDC28 \uD840\uDC0B "); // Check unicode code points greater than 0XFFFF
-    
-    String expected = "a = \" \\u00E9 foo \\u20AC \\b \\t \\n \\f \\r \\\" \\\\ \"\n"
-        + "b = \" \\U00010428 \\U0002000B \"\n";
-    
-    assertEquals(expected, new TomlWriter().write(input));
-=======
     class Utf8Test {
       String input;
     }
@@ -307,7 +295,6 @@
     // Check unicode code points greater than 0XFFFF
     utf8Test.input = " \uD801\uDC28 \uD840\uDC0B ";
     assertEquals("input = \" \\U00010428 \\U0002000B \"\n", new TomlWriter().write(utf8Test));
->>>>>>> 568a77b1
   }
 
   @Test
@@ -464,6 +451,30 @@
     int a = 1;
   }
 
+  @Test
+  public void should_write_to_writer() throws IOException {
+    StringWriter output = new StringWriter();
+    new TomlWriter().write(new SimpleTestClass(), output);
+
+    assertEquals("a = 1\n", output.toString());
+  }
+
+  @Test
+  public void should_write_to_outputstream() throws IOException {
+    ByteArrayOutputStream output = new ByteArrayOutputStream();
+    new TomlWriter().write(new SimpleTestClass(), output);
+
+    assertEquals("a = 1\n", output.toString());
+  }
+
+  @Test
+  public void should_write_to_file() throws IOException {
+    File output = testDirectory.newFile();
+    new TomlWriter().write(new SimpleTestClass(), output);
+
+    assertEquals("a = 1\n", readFile(output));
+  }
+  
   @Test(expected = IllegalStateException.class)
   public void should_refuse_to_write_string_fragment() {
     new TomlWriter().write("fragment");
@@ -494,45 +505,6 @@
     new TomlWriter().write(new SimpleTestClass[2]);
   }
 
-  @Test
-  public void should_write_to_writer() throws IOException {
-    StringWriter output = new StringWriter();
-    new TomlWriter().write(new SimpleTestClass(), output);
-
-    assertEquals("a = 1\n", output.toString());
-  }
-
-  @Test
-  public void should_write_to_outputstream() throws IOException {
-    ByteArrayOutputStream output = new ByteArrayOutputStream();
-    new TomlWriter().write(new SimpleTestClass(), output);
-
-    assertEquals("a = 1\n", output.toString());
-  }
-
-  @Test
-  public void should_write_to_file() throws IOException {
-    File output = testDirectory.newFile();
-    new TomlWriter().write(new SimpleTestClass(), output);
-
-    assertEquals("a = 1\n", readFile(output));
-  }
-  
-  @Test(expected=IllegalArgumentException.class)
-  public void should_not_write_date() throws Exception {
-    new TomlWriter().write(new Date());
-  }
-  
-  @Test(expected=IllegalArgumentException.class)
-  public void should_not_write_boolean() throws Exception {
-    new TomlWriter().write(Boolean.TRUE);
-  }
-  
-  @Test(expected=IllegalArgumentException.class)
-  public void should_not_write_number() throws Exception {
-    new TomlWriter().write(Long.valueOf(1));
-  }
-  
   @Test(expected=IllegalArgumentException.class)
   public void should_not_write_list() throws Exception {
     new TomlWriter().write(Arrays.asList("a"));
