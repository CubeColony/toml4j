# toml4j

toml4j is a [TOML 0.3.1](https://github.com/toml-lang/toml/tree/v0.3.1) parser for Java.

[![Maven Central](https://img.shields.io/maven-central/v/com.moandjiezana.toml/toml4j.svg)](https://search.maven.org/#search|gav|1|g%3A%22com.moandjiezana.toml%22%20AND%20a%3A%22toml4j%22) [![License: MIT](https://img.shields.io/badge/license-MIT-blue.svg)](LICENSE) [![Build Status](https://img.shields.io/travis/mwanji/toml4j/wip.svg)](https://travis-ci.org/mwanji/toml4j) [![Coverage Status](https://img.shields.io/coveralls/mwanji/toml4j.svg)](https://coveralls.io/r/mwanji/toml4j?branch=wip)

For the bleeding-edge version integrating the latest specs, see the [work-in-progress branch](https://github.com/mwanji/toml4j/tree/wip).

## Installation

Add the following dependency to your POM (or equivalent for other dependency managers):

```xml
<dependency>
  <groupId>com.moandjiezana.toml</groupId>
  <artifactId>toml4j</artifactId>
  <version>0.3.1</version>
</dependency>
```

Requires Java 1.6.

## Quick start

```java
Toml toml = new Toml().parse(getTomlFile());
String someValue = toml.getString("someKey");
Date someDate = toml.getDate("someTable.someDate");
MyClass myClass = toml.to(MyClass.class);
```

## Usage

A `com.moandjiezana.toml.Toml` instance is populated by calling one of `parse(File)`, `parse(InputStream)`, `parse(Reader)` or `parse(String)`.

```java
Toml toml = new Toml().parse("a=1");
```

An exception is thrown if the source is not valid TOML.

The data can then be accessed either by converting the Toml instance to your own class or by accessing tables and keys by name.

### Custom classes

`Toml#to(Class<T>)` maps a Toml instance to the given class.

```toml
name = "Mwanji Ezana"

[address]
  street = "123 A Street"
  city = "AnyVille"
<<<<<<< HEAD
=======
  
[contacts]
  "email address" = me@example.com
>>>>>>> df235e5a
```

```java
class Address {
  String street;
  String city;
}

class User {
  String name;
  Address address;
  Map<String, Object> contacts;
}
```

```java
User user = new Toml().parse(tomlFile).to(User.class);

assert user.name.equals("Mwanji Ezana");
assert user.address.street.equals("123 A Street");
<<<<<<< HEAD
=======
assert user.contacts.get("\"email address\"").equals("me@example.com");
>>>>>>> df235e5a
```

Any keys not found in both the TOML and the class are ignored. Fields may be private.

<<<<<<< HEAD
TOML primitives can be mapped to a number of Java types:

=======
Quoted keys cannot be mapped directly to a Java object, but they can be used as keys within a `Map`.

TOML primitives can be mapped to a number of Java types:

>>>>>>> df235e5a
TOML | Java
---- | ----
Integer | `int`, `long` (or wrapper), `java.math.BigInteger`
Float | `float`, `double` (or wrapper), `java.math.BigDecimal`
String | `String`, enum, `java.net.URI`, `java.net.URL`
One-letter String | `char`, `Character`
Multiline and Literal Strings | `String`
Array | `List`, `Set`, array. The generic type can be anything that can be converted.
Table | Custom class, `Map<String, Object>`

Custom classes, Maps and collections thereof can be nested to any level. See [TomlToClassTest#should_convert_fruit_table_array()](src/test/java/com/moandjiezana/toml/TomlToClassTest.java) for an example.

### Key names

Use the getters to retrieve the data:

* `getString(String)`
* `getDate(String)`
* `getBoolean(String)`
* `getLong(String)`
* `getDouble(String)`
* `getList(String, Class<T>)`
* `getTable(String)` returns a new Toml instance containing only the keys in that table.
* `getTables(String)`, for table arrays, returns `List<Toml>`. 

You can also navigate values within a table with a compound key of the form `table.key`. Use a zero-based index such as `tableArray[0].key` to navigate table arrays.

Non-existent keys return null.

<<<<<<< HEAD
=======
When retrieving quoted keys, the quotes must be used and the key must be spelled exactly the same way, including quotes and whitespace.

>>>>>>> df235e5a
```toml
title = "TOML Example"
"sub title" = "Now with quoted keys"

[database]
  ports = [ 8001, 8001, 8002 ]
  enabled = true
  [database.credentials]
    password = "password"
    
[servers]
  cluster = "hyades"
  [servers.alpha]
  ip = "10.0.0.1"
  
[[networks]]
  name = "Level 1"
  [networks.status]
    bandwidth = 10

[[networks]]
  name = "Level 2"

[[networks]]
  name = "Level 3"
  [[networks.operators]]
    location = "Geneva"
  [[networks.operators]]
    location = "Paris"
```

```java
Toml toml = new Toml().parse(getTomlFile());

String title = toml.getString("title");
String subTitle = toml.getString("\"sub title\"");
Boolean enabled = toml.getBoolean("database.enabled");
List<Long> ports = toml.getList("database.ports", Long.class);
String password = toml.getString("database.credentials.password");

Toml servers = toml.getTable("servers");
String cluster = servers.getString("cluster"); // navigation is relative to current Toml instance
String ip = servers.getString("alpha.ip");

Toml network1 = toml.getTable("networks[0]");
String network2Name = toml.getString("networks[1].name"); // "Level 2"
List<Toml> network3Operators = toml.getTables("networks[2].operators");
String network3Operator2Location = toml.getString("networks[2].operators[1].location"); // "Paris"
```

### Defaults

The constructor can be given a set of default values that will be used as fallbacks. For tables and table arrays, a shallow merge is performed.

```toml
# defaults
a = 2
b = 3

[table]
  c = 4
  d = 5
```

```toml
a = 1

[table]
  c = 2
  
[[array]]
  d = 3
```

```java
Toml defaults = new Toml().parse(getDefaultsFile());
Toml toml = new Toml(defaults).parse(getTomlFile());

Long a = toml.getLong("a"); // returns 1, not 2
Long b = toml.getLong("b"); // returns 3
Long c = toml.getLong("c"); // returns null
Long tableC = toml.getLong("table.c"); // returns 2, not 4
Long tableD = toml.getLong("table.d"); // returns null, not 5
Long arrayD = toml.getLong("array[0].d"); // returns 3
```

### Limitations

Date precision is limited to milliseconds.

## License

toml4j is copyright of Moandji Ezana and is licensed under the [MIT License](LICENSE)<|MERGE_RESOLUTION|>--- conflicted
+++ resolved
@@ -51,12 +51,9 @@
 [address]
   street = "123 A Street"
   city = "AnyVille"
-<<<<<<< HEAD
-=======
   
 [contacts]
   "email address" = me@example.com
->>>>>>> df235e5a
 ```
 
 ```java
@@ -77,23 +74,15 @@
 
 assert user.name.equals("Mwanji Ezana");
 assert user.address.street.equals("123 A Street");
-<<<<<<< HEAD
-=======
 assert user.contacts.get("\"email address\"").equals("me@example.com");
->>>>>>> df235e5a
 ```
 
 Any keys not found in both the TOML and the class are ignored. Fields may be private.
 
-<<<<<<< HEAD
+Quoted keys cannot be mapped directly to a Java object, but they can be used as keys within a `Map`.
+
 TOML primitives can be mapped to a number of Java types:
 
-=======
-Quoted keys cannot be mapped directly to a Java object, but they can be used as keys within a `Map`.
-
-TOML primitives can be mapped to a number of Java types:
-
->>>>>>> df235e5a
 TOML | Java
 ---- | ----
 Integer | `int`, `long` (or wrapper), `java.math.BigInteger`
@@ -123,11 +112,8 @@
 
 Non-existent keys return null.
 
-<<<<<<< HEAD
-=======
 When retrieving quoted keys, the quotes must be used and the key must be spelled exactly the same way, including quotes and whitespace.
 
->>>>>>> df235e5a
 ```toml
 title = "TOML Example"
 "sub title" = "Now with quoted keys"
