# toml4j

toml4j is a [TOML 0.4.0](https://github.com/toml-lang/toml/blob/master/versions/en/toml-v0.4.0.md) parser for Java.

[![Maven Central](https://img.shields.io/maven-central/v/com.moandjiezana.toml/toml4j.svg)](https://search.maven.org/#search|gav|1|g%3A%22com.moandjiezana.toml%22%20AND%20a%3A%22toml4j%22) [![License: MIT](https://img.shields.io/badge/license-MIT-blue.svg)](LICENSE) [![Build Status](https://img.shields.io/travis/mwanji/toml4j)](https://travis-ci.org/mwanji/toml4j) [![Coverage Status](https://img.shields.io/coveralls/mwanji/toml4j.svg)](https://coveralls.io/r/mwanji/toml4j) [![Dependency Status](https://www.versioneye.com/user/projects/54e6364ad1ec573c99000713/badge.svg?style=flat)](https://www.versioneye.com/user/projects/54e6364ad1ec573c99000713)

For the bleeding-edge version integrating the latest specs, see the [work-in-progress branch](https://github.com/mwanji/toml4j/tree/wip).

## Installation

Add the following dependency to your POM (or equivalent for other dependency managers):

```xml
<dependency>
  <groupId>com.moandjiezana.toml</groupId>
  <artifactId>toml4j</artifactId>
  <version>0.4.0</version>
</dependency>
```

Requires Java 1.6.

## Quick start

```java
Toml toml = new Toml().parse(getTomlFile());
String someValue = toml.getString("someKey");
Date someDate = toml.getDate("someTable.someDate");
MyClass myClass = toml.to(MyClass.class);
```

## Usage

A `com.moandjiezana.toml.Toml` instance is populated by calling one of `parse(File)`, `parse(InputStream)`, `parse(Reader)` or `parse(String)`.

```java
Toml toml = new Toml().parse("a=1");
```

An exception is thrown if the source is not valid TOML.

The data can then be accessed either by converting the Toml instance to your own class or by accessing tables and keys by name.

### Custom classes

`Toml#to(Class<T>)` maps a Toml instance to the given class.

```toml
name = "Mwanji Ezana"

[address]
  street = "123 A Street"
  city = "AnyVille"
  
[contacts]
  "email address" = "me@example.com"
```

```java
class Address {
  String street;
  String city;
}

class User {
  String name;
  Address address;
  Map<String, Object> contacts;
}
```

```java
User user = new Toml().parse(tomlFile).to(User.class);

assert user.name.equals("Mwanji Ezana");
assert user.address.street.equals("123 A Street");
assert user.contacts.get("\"email address\"").equals("me@example.com");
```

Any keys not found in both the TOML and the class are ignored. Fields may be private.

Quoted keys cannot be mapped directly to a Java object, but they can be used as keys within a `Map`.

TOML primitives can be mapped to a number of Java types:

TOML | Java
---- | ----
Integer | `int`, `long` (or wrapper), `java.math.BigInteger`
Float | `float`, `double` (or wrapper), `java.math.BigDecimal`
String | `String`, enum, `java.net.URI`, `java.net.URL`
One-letter String | `char`, `Character`
Multiline and Literal Strings | `String`
Array | `List`, `Set`, array. The generic type can be anything that can be converted.
Table | Custom class, `Map<String, Object>`

Custom classes, Maps and collections thereof can be nested to any level. See [TomlToClassTest#should_convert_fruit_table_array()](src/test/java/com/moandjiezana/toml/TomlToClassTest.java) for an example.

### Key names

Use the getters to retrieve the data:

* `getString(String)`
* `getDate(String)`
* `getBoolean(String)`
* `getLong(String)`
* `getDouble(String)`
* `getList(String)`
* `getTable(String)` returns a new Toml instance containing only the keys in that table.
* `getTables(String)`, for table arrays, returns `List<Toml>`. 

You can also navigate values within a table with a compound key of the form `table.key`. Use a zero-based index such as `tableArray[0].key` to navigate table arrays.

Non-existent keys return null.

When retrieving quoted keys, the quotes must be used and the key must be spelled exactly the same way, including quotes and whitespace. The only exceptions are Unicode escapes: `"\u00B1" = "value"` would be retrieved with `toml.getString("\"±\"")`.

```toml
title = "TOML Example"
"sub title" = "Now with quoted keys"

[database]
  ports = [ 8001, 8001, 8002 ]
  enabled = true
  [database.credentials]
    password = "password"
    
[servers]
  cluster = "hyades"
  [servers.alpha]
  ip = "10.0.0.1"
  
[[networks]]
  name = "Level 1"
  [networks.status]
    bandwidth = 10

[[networks]]
  name = "Level 2"

[[networks]]
  name = "Level 3"
  [[networks.operators]]
    location = "Geneva"
  [[networks.operators]]
    location = "Paris"
```

```java
Toml toml = new Toml().parse(getTomlFile());

String title = toml.getString("title");
String subTitle = toml.getString("\"sub title\"");
Boolean enabled = toml.getBoolean("database.enabled");
List<Long> ports = toml.getList("database.ports");
String password = toml.getString("database.credentials.password");

Toml servers = toml.getTable("servers");
String cluster = servers.getString("cluster"); // navigation is relative to current Toml instance
String ip = servers.getString("alpha.ip");

Toml network1 = toml.getTable("networks[0]");
String network2Name = toml.getString("networks[1].name"); // "Level 2"
List<Toml> network3Operators = toml.getTables("networks[2].operators");
String network3Operator2Location = toml.getString("networks[2].operators[1].location"); // "Paris"
```

### Defaults

The constructor can be given a set of default values that will be used as fallbacks. For tables and table arrays, a shallow merge is performed.

You can also call an overloaded version of the getters that take a default value. Note that the default value provided in the constructor take precedence over the one provided by the getter.

```toml
# defaults
a = 2
b = 3

[table]
  c = 4
  d = 5
```

```toml
a = 1

[table]
  c = 2
  
[[array]]
  d = 3
```

```java
Toml defaults = new Toml().parse(getDefaultsFile());
Toml toml = new Toml(defaults).parse(getTomlFile());

Long a = toml.getLong("a"); // returns 1, not 2
Long b = toml.getLong("b"); // returns 3, taken from defaults provided to constructor
Long bPrefersConstructor = toml.getLong("b", 5); // returns 3, not 5
Long c = toml.getLong("c"); // returns null
Long cWithDefault = toml.getLong("c", 5); // returns 5
Long tableC = toml.getLong("table.c"); // returns 2, not 4
Long tableD = toml.getLong("table.d"); // returns null, not 5, because of shallow merge
Long arrayD = toml.getLong("array[0].d"); // returns 3
```

<<<<<<< HEAD
### Serialization

You can serialize a `Toml` or any arbitrary object to a TOML string.

Once you have populated a `Toml` via `Toml.parse()`, you can serialize it back to TOML.

```java
Toml toml = new Toml().parse("a=1");
String tomlString = toml.serialize();
```

Or you can serialize any object.

```java
class AClass {
  int anInt = 1;
  int[] anArray = { 2, 3 };
}

String tomlString = Toml.serializeFrom(new AClass());

/*
yields:
anInt = 1
anArray = [ 2, 3 ]
*/
```

=======
### Reflection

`Toml#entrySet()` returns a Set of [Map.Entry](http://docs.oracle.com/javase/6/docs/api/java/util/Map.Entry.html) instances. Modifications to the returned Set are not reflected in the Toml instance. Note that Map.Entry#setValue() will throw an UnsupportedOperationException.

```java
for (Map.Entry<String, Object> entry : myToml.entrySet()) {
  System.out.println(entry.getKey() + " " + entry.getValue());
}
```

You can also convert a Toml instance to a `Map<String, Object>`:

```java
Toml toml = new Toml().parse("a = 1");
Map<String, Object> map = toml.to(Map.class);
```

`Toml#contains(String)` verifies that the instance contains a key of any type (primitive, table or array of tables) of the given  name. `Toml#containsKey(String)`, `Toml#containsTable(String)` and `Toml#containsTableArray(String)` return true only if a key exists and is a primitive, table or array of tables, respectively. Compound keys can be used to check existence at any depth.


```java
Toml toml = new Toml().parse("a = 1");

toml.contains("a"); // true
toml.conatinsKey("a"); // true
toml.containsTable("a"); // false
toml.containsTableArray("a"); // false
```


>>>>>>> 8571d258
### Limitations

Date precision is limited to milliseconds.

## Contributing

Please see CONTRIBUTING.md.

## License

toml4j is copyright (c) 2013-2015 Moandji Ezana and is licensed under the [MIT License](LICENSE)<|MERGE_RESOLUTION|>--- conflicted
+++ resolved
@@ -204,7 +204,35 @@
 Long arrayD = toml.getLong("array[0].d"); // returns 3
 ```
 
-<<<<<<< HEAD
+### Reflection
+
+`Toml#entrySet()` returns a Set of [Map.Entry](http://docs.oracle.com/javase/6/docs/api/java/util/Map.Entry.html) instances. Modifications to the returned Set are not reflected in the Toml instance. Note that Map.Entry#setValue() will throw an UnsupportedOperationException.
+
+```java
+for (Map.Entry<String, Object> entry : myToml.entrySet()) {
+  System.out.println(entry.getKey() + " " + entry.getValue());
+}
+```
+
+You can also convert a Toml instance to a `Map<String, Object>`:
+
+```java
+Toml toml = new Toml().parse("a = 1");
+Map<String, Object> map = toml.to(Map.class);
+```
+
+`Toml#contains(String)` verifies that the instance contains a key of any type (primitive, table or array of tables) of the given  name. `Toml#containsKey(String)`, `Toml#containsTable(String)` and `Toml#containsTableArray(String)` return true only if a key exists and is a primitive, table or array of tables, respectively. Compound keys can be used to check existence at any depth.
+
+
+```java
+Toml toml = new Toml().parse("a = 1");
+
+toml.contains("a"); // true
+toml.conatinsKey("a"); // true
+toml.containsTable("a"); // false
+toml.containsTableArray("a"); // false
+```
+
 ### Serialization
 
 You can serialize a `Toml` or any arbitrary object to a TOML string.
@@ -233,38 +261,6 @@
 */
 ```
 
-=======
-### Reflection
-
-`Toml#entrySet()` returns a Set of [Map.Entry](http://docs.oracle.com/javase/6/docs/api/java/util/Map.Entry.html) instances. Modifications to the returned Set are not reflected in the Toml instance. Note that Map.Entry#setValue() will throw an UnsupportedOperationException.
-
-```java
-for (Map.Entry<String, Object> entry : myToml.entrySet()) {
-  System.out.println(entry.getKey() + " " + entry.getValue());
-}
-```
-
-You can also convert a Toml instance to a `Map<String, Object>`:
-
-```java
-Toml toml = new Toml().parse("a = 1");
-Map<String, Object> map = toml.to(Map.class);
-```
-
-`Toml#contains(String)` verifies that the instance contains a key of any type (primitive, table or array of tables) of the given  name. `Toml#containsKey(String)`, `Toml#containsTable(String)` and `Toml#containsTableArray(String)` return true only if a key exists and is a primitive, table or array of tables, respectively. Compound keys can be used to check existence at any depth.
-
-
-```java
-Toml toml = new Toml().parse("a = 1");
-
-toml.contains("a"); // true
-toml.conatinsKey("a"); // true
-toml.containsTable("a"); // false
-toml.containsTableArray("a"); // false
-```
-
-
->>>>>>> 8571d258
 ### Limitations
 
 Date precision is limited to milliseconds.
